--- conflicted
+++ resolved
@@ -5,6 +5,7 @@
 - After each spin, spin button is locked again until a new booking ID is applied.
 - Booking ID input clears after apply. Applied booking ID disappears after spin.
 - Two-level admin: Logs-only (password 1) and Prize Editor (password 2).
+- Added spin + win sounds.
 */
 
 import React, { useEffect, useState } from 'react';
@@ -22,8 +23,8 @@
   Timestamp
 } from 'firebase/firestore';
 import { Wheel } from 'react-custom-roulette';
-import spinSound from './sounds/spin.wav';
-import winSound from './sounds/win.wav';
+import spinSound from './sounds/spin.mp3';   // cinematic whoosh
+import winSound from './sounds/win.mp3';     // achievement bell
 
 
 // --------- CONFIG - Vite env (VITE_ prefix)
@@ -36,8 +37,8 @@
   appId: import.meta.env.VITE_FIREBASE_APP_ID,
 };
 
-const ADMIN_LOGS_PASSWORD = import.meta.env.VITE_ADMIN_LOGS_PASSWORD || 'log123';
-const ADMIN_PRIZES_PASSWORD = import.meta.env.VITE_ADMIN_PRIZES_PASSWORD || 'prize123';
+const ADMIN_LOGS_PASSWORD = import.meta.env.VITE_ADMIN_LOGS_PASSWORD || 'secret123';
+const ADMIN_PRIZES_PASSWORD = import.meta.env.VITE_ADMIN_PRIZES_PASSWORD || 'supersecret123';
 
 // Init Firebase
 const app = initializeApp(firebaseConfig);
@@ -75,9 +76,9 @@
   const [logs, setLogs] = useState([]);
   const [allowSpin, setAllowSpin] = useState(false);
 
+  // Sound refs
   const spinAudio = React.useRef(new Audio(spinSound));
   const winAudio = React.useRef(new Audio(winSound));
-
 
   // Load prizes from Firestore
   useEffect(() => {
@@ -116,16 +117,8 @@
     setResult(null);
   }
 
+  // Handle Spin
   async function handleSpin() {
-<<<<<<< HEAD
-  if (!bookingId) {
-    alert('Please enter a Booking ID first');
-    return;
-  }
-  if (prizes.length === 0) {
-    alert('No prizes configured');
-    return;
-=======
     if (!bookingId) {
       alert('Please enter a Booking ID first');
       return;
@@ -139,6 +132,10 @@
     setSpinning(true);
     setResult(null);
     setResultIndex(index);
+
+    // Play spin sound
+    spinAudio.current.currentTime = 0;
+    spinAudio.current.play();
 
     setTimeout(async () => {
       await recordSpin(selected);
@@ -146,37 +143,16 @@
       setSpinning(false);
       setAllowSpin(false);
       setBookingId('');
+
+      // Stop spin sound and play win sound
+      spinAudio.current.pause();
+      spinAudio.current.currentTime = 0;
+      winAudio.current.currentTime = 0;
+      winAudio.current.play();
+
       alert(`🎉 YOU WON: ${selected.label}\nPlease take a screenshot to claim your prize.`);
     }, 4200);
->>>>>>> 5ee3c908
-  }
-
-  const { prize: selected, index } = pickPrizeByProbability(prizes);
-  setSpinning(true);
-  setResult(null);
-  setResultIndex(index);
-
-  // Play spin sound
-  spinAudio.current.currentTime = 0;
-  spinAudio.current.play();
-
-  setTimeout(async () => {
-    await recordSpin(selected);
-    setResult(selected);
-    setSpinning(false);
-    setAllowSpin(false);
-    setBookingId('');
-
-    // Stop spin sound and play win sound
-    spinAudio.current.pause();
-    spinAudio.current.currentTime = 0;
-    winAudio.current.currentTime = 0;
-    winAudio.current.play();
-
-    alert(`🎉 YOU WON: ${selected.label}\nPlease take a screenshot to claim your prize.`);
-  }, 4200);
-}
-
+  }
 
   async function recordSpin(selectedPrize) {
     try {
